--- conflicted
+++ resolved
@@ -64,11 +64,7 @@
         let direction_vector = Point(self.end) - Point(self.start);
         let to_p = *p - Point(self.start);
 
-<<<<<<< HEAD
-        let t = to_p.dot(&direction_vector.0) / direction_vector.dot(&direction_vector.0);
-=======
         let t = to_p.dot(direction_vector) / direction_vector.dot(direction_vector);
->>>>>>> 8e26788b
 
         // check the cases where the closest point is "outside" the line
         if t < F::zero() {
