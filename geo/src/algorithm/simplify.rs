--- conflicted
+++ resolved
@@ -1,8 +1,5 @@
-<<<<<<< HEAD
 use num_traits::Float;
 use ::{LineString, MultiLineString, MultiPolygon, Point, Polygon, Line, Coordinate};
-=======
->>>>>>> e44f56b7
 use algorithm::euclidean_distance::EuclideanDistance;
 use num_traits::Float;
 use {Line, LineString, MultiLineString, MultiPolygon, Point, Polygon};
@@ -154,17 +151,6 @@
 
     #[test]
     fn multilinestring() {
-<<<<<<< HEAD
-        let mline = MultiLineString(vec![
-            LineString::from(vec![
-                (0.0, 0.0),
-                (5.0, 4.0),
-                (11.0, 5.5),
-                (17.3, 3.2),
-                (27.8, 0.1),
-            ]),
-        ]);
-=======
         let mline = MultiLineString(vec![LineString(vec![
             Point::new(0.0, 0.0),
             Point::new(5.0, 4.0),
@@ -172,29 +158,17 @@
             Point::new(17.3, 3.2),
             Point::new(27.8, 0.1),
         ])]);
->>>>>>> e44f56b7
 
         let mline2 = mline.simplify(&1.0);
 
         assert_eq!(
             mline2,
-<<<<<<< HEAD
-            MultiLineString(vec![
-                LineString::from(vec![
-                    (0.0, 0.0),
-                    (5.0, 4.0),
-                    (11.0, 5.5),
-                    (27.8, 0.1),
-                ]),
-            ])
-=======
             MultiLineString(vec![LineString(vec![
                 Point::new(0.0, 0.0),
                 Point::new(5.0, 4.0),
                 Point::new(11.0, 5.5),
                 Point::new(27.8, 0.1),
             ])])
->>>>>>> e44f56b7
         );
     }
 
@@ -231,38 +205,6 @@
 
     #[test]
     fn multipolygon() {
-<<<<<<< HEAD
-        let mpoly = MultiPolygon(vec![
-            Polygon::new(
-                LineString::from(vec![
-                    (0., 0.),
-                    (0., 10.),
-                    (5., 11.),
-                    (10., 10.),
-                    (10., 0.),
-                    (0., 0.),
-                ]),
-                vec![],
-            ),
-        ]);
-
-        let mpoly2 = mpoly.simplify(&2.);
-
-        assert_eq!(
-            mpoly2,
-            MultiPolygon(vec![
-                Polygon::new(
-                    LineString::from(vec![
-                        (0., 0.),
-                        (0., 10.),
-                        (10., 10.),
-                        (10., 0.),
-                        (0., 0.),
-                    ]),
-                    vec![],
-                ),
-            ])
-=======
         let mpoly = MultiPolygon(vec![Polygon::new(
             LineString(vec![
                 Point::new(0., 0.),
@@ -289,7 +231,6 @@
                 ]),
                 vec![],
             )])
->>>>>>> e44f56b7
         );
     }
 }