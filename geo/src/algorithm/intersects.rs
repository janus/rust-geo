use algorithm::contains::Contains;
use num_traits::Float;
use {Bbox, Line, LineString, Point, Polygon};

/// Checks if the geometry A intersects the geometry B.

pub trait Intersects<Rhs = Self> {
    /// Checks if the geometry A intersects the geometry B.
    ///
    /// # Examples
    ///
    /// ```
    /// use geo::{Coordinate, Point, LineString};
    /// use geo::algorithm::intersects::Intersects;
    ///
    /// let p = |x, y| Point(Coordinate { x: x, y: y });
    /// let linestring = LineString(vec![p(3., 2.), p(7., 6.)]);
    ///
    /// assert!(linestring.intersects(&LineString(vec![p(3., 4.), p(8., 4.)])));
    /// assert!(!linestring.intersects(&LineString(vec![p(9., 2.), p(11., 5.)])));
    ///
    /// ```
    ///
    fn intersects(&self, rhs: &Rhs) -> bool;
}

impl<T> Intersects<Point<T>> for Line<T>
where
    T: Float,
{
    fn intersects(&self, p: &Point<T>) -> bool {
        let tx = if self.dx() == T::zero() {
            None
        } else {
            Some((p.x() - self.start.x()) / self.dx())
        };
        let ty = if self.dy() == T::zero() {
            None
        } else {
            Some((p.y() - self.start.y()) / self.dy())
        };
        match (tx, ty) {
            (None, None) => {
                // Degenerate line
                *p == self.start
            }
            (Some(t), None) => {
                // Horizontal line
                p.y() == self.start.y() && T::zero() <= t && t <= T::one()
            }
            (None, Some(t)) => {
                // Vertical line
                p.x() == self.start.x() && T::zero() <= t && t <= T::one()
            }
            (Some(t_x), Some(t_y)) => {
                // All other lines
                (t_x - t_y).abs() <= T::epsilon() && T::zero() <= t_x && t_x <= T::one()
            }
        }
    }
}

impl<T> Intersects<Line<T>> for Point<T>
where
    T: Float,
{
    fn intersects(&self, line: &Line<T>) -> bool {
        line.intersects(self)
    }
}

impl<T> Intersects<Line<T>> for Line<T>
where
    T: Float,
{
    fn intersects(&self, line: &Line<T>) -> bool {
        // Using Cramer's Rule:
        // https://en.wikipedia.org/wiki/Intersection_%28Euclidean_geometry%29#Two_line_segments
        let a1 = self.dx();
        let a2 = self.dy();
        let b1 = -line.dx();
        let b2 = -line.dy();
        let c1 = line.start.x() - self.start.x();
        let c2 = line.start.y() - self.start.y();

        let d = a1 * b2 - a2 * b1;
        if d == T::zero() {
            // lines are parallel
            // return true iff at least one endpoint intersects the other line
            self.start.intersects(line) || self.end.intersects(line) || line.start.intersects(self)
                || line.end.intersects(self)
        } else {
            let s = (c1 * b2 - c2 * b1) / d;
            let t = (a1 * c2 - a2 * c1) / d;
            (T::zero() <= s) && (s <= T::one()) && (T::zero() <= t) && (t <= T::one())
        }
    }
}

impl<T> Intersects<LineString<T>> for Line<T>
where
    T: Float,
{
    fn intersects(&self, linestring: &LineString<T>) -> bool {
        linestring.lines().any(|line| self.intersects(&line))
    }
}

impl<T> Intersects<Line<T>> for LineString<T>
where
    T: Float,
{
    fn intersects(&self, line: &Line<T>) -> bool {
        line.intersects(self)
    }
}

impl<T> Intersects<Polygon<T>> for Line<T>
where
    T: Float,
{
    fn intersects(&self, p: &Polygon<T>) -> bool {
        p.exterior.intersects(self) || p.interiors.iter().any(|inner| inner.intersects(self))
            || p.contains(&self.start) || p.contains(&self.end)
    }
}

impl<T> Intersects<Line<T>> for Polygon<T>
where
    T: Float,
{
    fn intersects(&self, line: &Line<T>) -> bool {
        line.intersects(self)
    }
}

impl<T> Intersects<LineString<T>> for LineString<T>
where
    T: Float,
{
    // See: https://github.com/brandonxiang/geojson-python-utils/blob/33b4c00c6cf27921fb296052d0c0341bd6ca1af2/geojson_utils.py
    fn intersects(&self, linestring: &LineString<T>) -> bool {
        if self.0.is_empty() || linestring.0.is_empty() {
            return false;
        }
        for a in self.lines() {
            for b in linestring.lines() {
                let u_b = b.dy() * a.dx() - b.dx() * a.dy();
                if u_b == T::zero() {
                    continue;
                }
<<<<<<< HEAD
                let ua_t = (b.end.x - b.start.x) * (a.start.y - b.start.y)
                    - (b.end.y - b.start.y) * (a.start.x - b.start.x);
                let ub_t = (a.end.x - a.start.x) * (a.start.y - b.start.y)
                    - (a.end.y - a.start.y) * (a.start.x - b.start.x);
=======
                let ua_t = b.dx() * (a.start.y() - b.start.y())
                    - b.dy() * (a.start.x() - b.start.x());
                let ub_t = a.dx() * (a.start.y() - b.start.y())
                    - a.dy() * (a.start.x() - b.start.x());
>>>>>>> 63f26b5c
                let u_a = ua_t / u_b;
                let u_b = ub_t / u_b;
                if (T::zero() <= u_a) && (u_a <= T::one()) && (T::zero() <= u_b)
                    && (u_b <= T::one())
                {
                    return true;
                }
            }
        }
        false
    }
}

impl<T> Intersects<LineString<T>> for Polygon<T>
where
    T: Float,
{
    fn intersects(&self, linestring: &LineString<T>) -> bool {
        // line intersects inner or outer polygon edge
        if self.exterior.intersects(linestring)
            || self.interiors
                .iter()
                .any(|inner| inner.intersects(linestring))
        {
            true
        } else {
            // or if it's contained in the polygon
            linestring.0.iter().any(|point| self.contains(point))
        }
    }
}

impl<T> Intersects<Polygon<T>> for LineString<T>
where
    T: Float,
{
    fn intersects(&self, polygon: &Polygon<T>) -> bool {
        polygon.intersects(self)
    }
}

impl<T> Intersects<Bbox<T>> for Bbox<T>
where
    T: Float,
{
    fn intersects(&self, bbox: &Bbox<T>) -> bool {
        // line intersects inner or outer polygon edge
        if bbox.contains(self) {
            false
        } else {
            (self.xmin >= bbox.xmin && self.xmin <= bbox.xmax
                || self.xmax >= bbox.xmin && self.xmax <= bbox.xmax)
                && (self.ymin >= bbox.ymin && self.ymin <= bbox.ymax
                    || self.ymax >= bbox.ymin && self.ymax <= bbox.ymax)
        }
    }
}

impl<T> Intersects<Polygon<T>> for Bbox<T>
where
    T: Float,
{
    fn intersects(&self, polygon: &Polygon<T>) -> bool {
        polygon.intersects(self)
    }
}

impl<T> Intersects<Bbox<T>> for Polygon<T>
where
    T: Float,
{
    fn intersects(&self, bbox: &Bbox<T>) -> bool {
        let p = Polygon::new(
            LineString(vec![
                Point::new(bbox.xmin, bbox.ymin),
                Point::new(bbox.xmin, bbox.ymax),
                Point::new(bbox.xmax, bbox.ymax),
                Point::new(bbox.xmax, bbox.ymin),
                Point::new(bbox.xmin, bbox.ymin),
            ]),
            vec![],
        );
        self.intersects(&p)
    }
}

impl<T> Intersects<Polygon<T>> for Polygon<T>
where
    T: Float,
{
    fn intersects(&self, polygon: &Polygon<T>) -> bool {
        // self intersects (or contains) any line in polygon
        self.intersects(&polygon.exterior) ||
            polygon.interiors.iter().any(|inner_line_string| self.intersects(inner_line_string)) ||
            // self is contained inside polygon
            polygon.intersects(&self.exterior)
    }
}

#[cfg(test)]
mod test {
    use algorithm::intersects::Intersects;
    use {Bbox, Coordinate, Line, LineString, Point, Polygon};
    /// Tests: intersection LineString and LineString
    #[test]
    fn empty_linestring1_test() {
        let p = |x, y| Point(Coordinate { x: x, y: y });
        let linestring = LineString(vec![p(3., 2.), p(7., 6.)]);
        assert!(!LineString(Vec::new()).intersects(&linestring));
    }
    #[test]
    fn empty_linestring2_test() {
        let p = |x, y| Point(Coordinate { x: x, y: y });
        let linestring = LineString(vec![p(3., 2.), p(7., 6.)]);
        assert!(!linestring.intersects(&LineString(Vec::new())));
    }
    #[test]
    fn empty_all_linestring_test() {
        assert!(!LineString::<f64>(Vec::new()).intersects(&LineString(Vec::new())));
    }
    #[test]
    fn intersect_linestring_test() {
        let p = |x, y| Point(Coordinate { x: x, y: y });
        let linestring = LineString(vec![p(3., 2.), p(7., 6.)]);
        assert!(linestring.intersects(&LineString(vec![p(3., 4.), p(8., 4.)])));
    }
    #[test]
    fn parallel_linestrings_test() {
        let p = |x, y| Point(Coordinate { x: x, y: y });
        let linestring = LineString(vec![p(3., 2.), p(7., 6.)]);
        assert!(!linestring.intersects(&LineString(vec![p(3., 1.), p(7., 5.)])));
    }
    /// Tests: intersection LineString and Polygon
    #[test]
    fn linestring_in_polygon_test() {
        let p = |x, y| Point(Coordinate { x: x, y: y });
        let linestring = LineString(vec![p(0., 0.), p(5., 0.), p(5., 6.), p(0., 6.), p(0., 0.)]);
        let poly = Polygon::new(linestring, Vec::new());
        assert!(poly.intersects(&LineString(vec![p(2., 2.), p(3., 3.)])));
    }
    #[test]
    fn linestring_on_boundary_polygon_test() {
        let p = |x, y| Point(Coordinate { x: x, y: y });
        let poly = Polygon::new(
            LineString(vec![p(0., 0.), p(5., 0.), p(5., 6.), p(0., 6.), p(0., 0.)]),
            Vec::new(),
        );
        assert!(poly.intersects(&LineString(vec![p(0., 0.), p(5., 0.)])));
        assert!(poly.intersects(&LineString(vec![p(5., 0.), p(5., 6.)])));
        assert!(poly.intersects(&LineString(vec![p(5., 6.), p(0., 6.)])));
        assert!(poly.intersects(&LineString(vec![p(0., 6.), p(0., 0.)])));
    }
    #[test]
    fn intersect_linestring_polygon_test() {
        let p = |x, y| Point(Coordinate { x: x, y: y });
        let poly = Polygon::new(
            LineString(vec![p(0., 0.), p(5., 0.), p(5., 6.), p(0., 6.), p(0., 0.)]),
            Vec::new(),
        );
        assert!(poly.intersects(&LineString(vec![p(2., 2.), p(6., 6.)])));
    }
    #[test]
    fn linestring_outside_polygon_test() {
        let p = |x, y| Point(Coordinate { x: x, y: y });
        let poly = Polygon::new(
            LineString(vec![p(0., 0.), p(5., 0.), p(5., 6.), p(0., 6.), p(0., 0.)]),
            Vec::new(),
        );
        assert!(!poly.intersects(&LineString(vec![p(7., 2.), p(9., 4.)])));
    }
    #[test]
    fn linestring_in_inner_polygon_test() {
        let p = |x, y| Point(Coordinate { x: x, y: y });
        let e = LineString(vec![p(0., 0.), p(5., 0.), p(5., 6.), p(0., 6.), p(0., 0.)]);
        let v = vec![LineString(vec![
            p(1., 1.),
            p(4., 1.),
            p(4., 4.),
            p(1., 4.),
            p(1., 1.),
        ])];
        let poly = Polygon::new(e, v);
        assert!(!poly.intersects(&LineString(vec![p(2., 2.), p(3., 3.)])));
        assert!(poly.intersects(&LineString(vec![p(2., 2.), p(4., 4.)])));
    }
    #[test]
    fn linestring_traverse_polygon_test() {
        let p = |x, y| Point(Coordinate { x: x, y: y });
        let e = LineString(vec![p(0., 0.), p(5., 0.), p(5., 6.), p(0., 6.), p(0., 0.)]);
        let v = vec![LineString(vec![
            p(1., 1.),
            p(4., 1.),
            p(4., 4.),
            p(1., 4.),
            p(1., 1.),
        ])];
        let poly = Polygon::new(e, v);
        assert!(poly.intersects(&LineString(vec![p(2., 0.5), p(2., 5.)])));
    }
    #[test]
    fn linestring_in_inner_with_2_inner_polygon_test() {
        //                                        (8,9)
        //     (2,8)                                |                                      (14,8)
        //      ------------------------------------|------------------------------------------
        //      |                                   |                                         |
        //      |     (4,7)            (6,7)        |                                         |
        //      |       ------------------          |                    (11,7)               |
        //      |                                   |                       |                 |
        //      |     (4,6)                (7,6)    |     (9,6)             |     (12,6)      |
        //      |       ----------------------      |       ----------------|---------        |
        //      |       |                    |      |       |               |        |        |
        //      |       |       (6,5)        |      |       |               |        |        |
        //      |       |        /           |      |       |               |        |        |
        //      |       |       /            |      |       |               |        |        |
        //      |       |     (5,4)          |      |       |               |        |        |
        //      |       |                    |      |       |               |        |        |
        //      |       ----------------------      |       ----------------|---------        |
        //      |     (4,3)                (7,3)    |     (9,3)             |     (12,3)      |
        //      |                                   |                    (11,2.5)             |
        //      |                                   |                                         |
        //      ------------------------------------|------------------------------------------
        //    (2,2)                                 |                                      (14,2)
        //                                        (8,1)
        //
        let p = |x, y| Point(Coordinate { x: x, y: y });

        let e = LineString(vec![
            p(2., 2.),
            p(14., 2.),
            p(14., 8.),
            p(2., 8.),
            p(2., 2.),
        ]);
        let v = vec![
            LineString(vec![p(4., 3.), p(7., 3.), p(7., 6.), p(4., 6.), p(4., 3.)]),
            LineString(vec![
                p(9., 3.),
                p(12., 3.),
                p(12., 6.),
                p(9., 6.),
                p(9., 3.),
            ]),
        ];
        let poly = Polygon::new(e, v);
        assert!(!poly.intersects(&LineString(vec![p(5., 4.), p(6., 5.)])));
        assert!(poly.intersects(&LineString(vec![p(11., 2.5), p(11., 7.)])));
        assert!(poly.intersects(&LineString(vec![p(4., 7.), p(6., 7.)])));
        assert!(poly.intersects(&LineString(vec![p(8., 1.), p(8., 9.)])));
    }
    #[test]
    fn polygons_do_not_intersect() {
        let p = |x, y| Point(Coordinate { x: x, y: y });
        let p1 = Polygon::new(
            LineString(vec![p(1., 3.), p(3., 3.), p(3., 5.), p(1., 5.), p(1., 3.)]),
            Vec::new(),
        );
        let p2 = Polygon::new(
            LineString(vec![
                p(10., 30.),
                p(30., 30.),
                p(30., 50.),
                p(10., 50.),
                p(10., 30.),
            ]),
            Vec::new(),
        );

        assert!(!p1.intersects(&p2));
        assert!(!p2.intersects(&p1));
    }
    #[test]
    fn polygons_overlap() {
        let p = |x, y| Point(Coordinate { x: x, y: y });
        let p1 = Polygon::new(
            LineString(vec![p(1., 3.), p(3., 3.), p(3., 5.), p(1., 5.), p(1., 3.)]),
            Vec::new(),
        );
        let p2 = Polygon::new(
            LineString(vec![p(2., 3.), p(4., 3.), p(4., 7.), p(2., 7.), p(2., 3.)]),
            Vec::new(),
        );

        assert!(p1.intersects(&p2));
        assert!(p2.intersects(&p1));
    }
    #[test]
    fn polygon_contained() {
        let p = |x, y| Point(Coordinate { x: x, y: y });
        let p1 = Polygon::new(
            LineString(vec![p(1., 3.), p(4., 3.), p(4., 6.), p(1., 6.), p(1., 3.)]),
            Vec::new(),
        );
        let p2 = Polygon::new(
            LineString(vec![p(2., 4.), p(3., 4.), p(3., 5.), p(2., 5.), p(2., 4.)]),
            Vec::new(),
        );

        assert!(p1.intersects(&p2));
        assert!(p2.intersects(&p1));
    }
    #[test]
    fn polygons_conincident() {
        let p = |x, y| Point(Coordinate { x: x, y: y });
        let p1 = Polygon::new(
            LineString(vec![p(1., 3.), p(4., 3.), p(4., 6.), p(1., 6.), p(1., 3.)]),
            Vec::new(),
        );
        let p2 = Polygon::new(
            LineString(vec![p(1., 3.), p(4., 3.), p(4., 6.), p(1., 6.), p(1., 3.)]),
            Vec::new(),
        );

        assert!(p1.intersects(&p2));
        assert!(p2.intersects(&p1));
    }
    #[test]
    fn polygon_intersects_bbox_test() {
        // Polygon poly =
        //
        // (0,8)               (12,8)
        //  ┌──────────────────────┐
        //  │         (7,7) (11,7) │
        //  │             ┌──────┐ │
        //  │             │      │ │
        //  │             │(hole)│ │
        //  │             │      │ │
        //  │             │      │ │
        //  │             └──────┘ │
        //  │         (7,4) (11,4) │
        //  │                      │
        //  │                      │
        //  │                      │
        //  │                      │
        //  │                      │
        //  └──────────────────────┘
        // (0,0)               (12,0)
        let p = |x, y| Point(Coordinate { x: x, y: y });
        let poly = Polygon::new(
            LineString(vec![
                p(0., 0.),
                p(12., 0.),
                p(12., 8.),
                p(0., 8.),
                p(0., 0.),
            ]),
            vec![LineString(vec![
                p(7., 4.),
                p(11., 4.),
                p(11., 7.),
                p(7., 7.),
                p(7., 4.),
            ])],
        );
        let b1 = Bbox {
            xmin: 11.0,
            xmax: 13.0,
            ymin: 1.0,
            ymax: 2.0,
        };
        let b2 = Bbox {
            xmin: 2.0,
            xmax: 8.0,
            ymin: 2.0,
            ymax: 5.0,
        };
        let b3 = Bbox {
            xmin: 8.0,
            xmax: 10.0,
            ymin: 5.0,
            ymax: 6.0,
        };
        let b4 = Bbox {
            xmin: 1.0,
            xmax: 3.0,
            ymin: 1.0,
            ymax: 3.0,
        };
        // overlaps
        assert!(poly.intersects(&b1));
        // contained in exterior, overlaps with hole
        assert!(poly.intersects(&b2));
        // completely contained in the hole
        assert!(!poly.intersects(&b3));
        // completely contained in the polygon
        assert!(poly.intersects(&b4));
        // conversely,
        assert!(b1.intersects(&poly));
        assert!(b2.intersects(&poly));
        assert!(!b3.intersects(&poly));
        assert!(b4.intersects(&poly));
    }
    #[test]
    fn bbox_test() {
        let bbox_xl = Bbox {
            xmin: -100.,
            xmax: 100.,
            ymin: -200.,
            ymax: 200.,
        };
        let bbox_sm = Bbox {
            xmin: -10.,
            xmax: 10.,
            ymin: -20.,
            ymax: 20.,
        };
        let bbox_s2 = Bbox {
            xmin: 0.,
            xmax: 20.,
            ymin: 0.,
            ymax: 30.,
        };
        assert_eq!(false, bbox_xl.intersects(&bbox_sm));
        assert_eq!(false, bbox_sm.intersects(&bbox_xl));
        assert_eq!(true, bbox_sm.intersects(&bbox_s2));
        assert_eq!(true, bbox_s2.intersects(&bbox_sm));
    }
    #[test]
    fn point_intersects_line_test() {
        let p0 = Point::new(2., 4.);
        // vertical line
        let line1 = Line::new(Point::new(2., 0.), Point::new(2., 5.));
        // point on line, but outside line segment
        let line2 = Line::new(Point::new(0., 6.), Point::new(1.5, 4.5));
        // point on line
        let line3 = Line::new(Point::new(0., 6.), Point::new(3., 3.));
        // point above line with positive slope
        let line4 = Line::new(Point::new(1., 2.), Point::new(5., 3.));
        // point below line with positive slope
        let line5 = Line::new(Point::new(1., 5.), Point::new(5., 6.));
        // point above line with negative slope
        let line6 = Line::new(Point::new(1., 2.), Point::new(5., -3.));
        // point below line with negative slope
        let line7 = Line::new(Point::new(1., 6.), Point::new(5., 5.));
        assert!(line1.intersects(&p0));
        assert!(p0.intersects(&line1));
        assert!(!line2.intersects(&p0));
        assert!(!p0.intersects(&line2));
        assert!(line3.intersects(&p0));
        assert!(p0.intersects(&line3));
        assert!(!line4.intersects(&p0));
        assert!(!p0.intersects(&line4));
        assert!(!line5.intersects(&p0));
        assert!(!p0.intersects(&line5));
        assert!(!line6.intersects(&p0));
        assert!(!p0.intersects(&line6));
        assert!(!line7.intersects(&p0));
        assert!(!p0.intersects(&line7));
    }
    #[test]
    fn line_intersects_line_test() {
        let line0 = Line::new(Point::new(0., 0.), Point::new(3., 4.));
        let line1 = Line::new(Point::new(2., 0.), Point::new(2., 5.));
        let line2 = Line::new(Point::new(0., 7.), Point::new(5., 4.));
        let line3 = Line::new(Point::new(0., 0.), Point::new(-3., -4.));
        assert!(line0.intersects(&line0));
        assert!(line0.intersects(&line1));
        assert!(!line0.intersects(&line2));
        assert!(line0.intersects(&line3));

        assert!(line1.intersects(&line0));
        assert!(line1.intersects(&line1));
        assert!(!line1.intersects(&line2));
        assert!(!line1.intersects(&line3));

        assert!(!line2.intersects(&line0));
        assert!(!line2.intersects(&line1));
        assert!(line2.intersects(&line2));
        assert!(!line1.intersects(&line3));
    }
    #[test]
    fn line_intersects_linestring_test() {
        let line0 = Line::new(Point::new(0., 0.), Point::new(3., 4.));
        let linestring0 = LineString(vec![
            Point::new(0., 1.),
            Point::new(1., 0.),
            Point::new(2., 0.),
        ]);
        let linestring1 = LineString(vec![
            Point::new(0.5, 0.2),
            Point::new(1., 0.),
            Point::new(2., 0.),
        ]);
        assert!(line0.intersects(&linestring0));
        assert!(!line0.intersects(&linestring1));
        assert!(linestring0.intersects(&line0));
        assert!(!linestring1.intersects(&line0));
    }
    #[test]
    fn line_intersects_polygon_test() {
        let line0 = Line::new(Point::new(0.5, 0.5), Point::new(2., 1.));
        let poly0 = Polygon::new(
            LineString(vec![
                Point::new(0., 0.),
                Point::new(1., 2.),
                Point::new(1., 0.),
                Point::new(0., 0.),
            ]),
            vec![],
        );
        let poly1 = Polygon::new(
            LineString(vec![
                Point::new(1., -1.),
                Point::new(2., -1.),
                Point::new(2., -2.),
                Point::new(1., -1.),
            ]),
            vec![],
        );
        // line contained in the hole
        let poly2 = Polygon::new(
            LineString(vec![
                Point::new(-1., -1.),
                Point::new(-1., 10.),
                Point::new(10., -1.),
                Point::new(-1., -1.),
            ]),
            vec![LineString(vec![
                Point::new(0., 0.),
                Point::new(3., 4.),
                Point::new(3., 0.),
                Point::new(0., 0.),
            ])],
        );
        assert!(line0.intersects(&poly0));
        assert!(poly0.intersects(&line0));

        assert!(!line0.intersects(&poly1));
        assert!(!poly1.intersects(&line0));

        assert!(!line0.intersects(&poly2));
        assert!(!poly2.intersects(&line0));
    }
}<|MERGE_RESOLUTION|>--- conflicted
+++ resolved
@@ -149,17 +149,10 @@
                 if u_b == T::zero() {
                     continue;
                 }
-<<<<<<< HEAD
-                let ua_t = (b.end.x - b.start.x) * (a.start.y - b.start.y)
-                    - (b.end.y - b.start.y) * (a.start.x - b.start.x);
-                let ub_t = (a.end.x - a.start.x) * (a.start.y - b.start.y)
-                    - (a.end.y - a.start.y) * (a.start.x - b.start.x);
-=======
                 let ua_t = b.dx() * (a.start.y() - b.start.y())
                     - b.dy() * (a.start.x() - b.start.x());
                 let ub_t = a.dx() * (a.start.y() - b.start.y())
                     - a.dy() * (a.start.x() - b.start.x());
->>>>>>> 63f26b5c
                 let u_a = ua_t / u_b;
                 let u_b = ub_t / u_b;
                 if (T::zero() <= u_a) && (u_a <= T::one()) && (T::zero() <= u_b)
