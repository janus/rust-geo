--- conflicted
+++ resolved
@@ -145,7 +145,6 @@
     /// # );
     /// ```
     ///
-<<<<<<< HEAD
     /// Note that:
     ///
     /// ```txt
@@ -154,8 +153,6 @@
     /// ```
     ///
     /// [determinant]: https://en.wikipedia.org/wiki/Determinant
-=======
->>>>>>> 8e26788b
     pub fn determinant(&self) -> T {
         self.start.x * self.end.y - self.start.y * self.end.x
     }
