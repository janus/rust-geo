--- conflicted
+++ resolved
@@ -40,18 +40,10 @@
         }
     }
 
-<<<<<<< HEAD
-    pub fn to_points(&self) -> (Point<T>, Point<T>) {
-        (Point(self.start), Point(self.end))
-    }
+    // pub fn to_points(&self) -> (Point<T>, Point<T>) {
+    //     (Point(self.start), Point(self.end))
+    // }
 
-    pub fn delta_x(&self) -> T {
-        self.end.x - self.start.x
-    }
-
-    pub fn delta_y(&self) -> T {
-        self.end.y - self.start.y
-=======
     /// Calculate the difference in ‘x’ components (Δx).
     ///
     /// Equivalent to:
@@ -97,7 +89,6 @@
     /// [determinant]: https://en.wikipedia.org/wiki/Determinant
     pub fn determinant(&self) -> T {
         self.start.x() * self.end.y() - self.start.y() * self.end.x()
->>>>>>> 63f26b5c
     }
 }
 
